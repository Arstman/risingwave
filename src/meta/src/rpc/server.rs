// Copyright 2022 Singularity Data
//
// Licensed under the Apache License, Version 2.0 (the "License");
// you may not use this file except in compliance with the License.
// You may obtain a copy of the License at
//
// http://www.apache.org/licenses/LICENSE-2.0
//
// Unless required by applicable law or agreed to in writing, software
// distributed under the License is distributed on an "AS IS" BASIS,
// WITHOUT WARRANTIES OR CONDITIONS OF ANY KIND, either express or implied.
// See the License for the specific language governing permissions and
// limitations under the License.

use std::net::SocketAddr;
use std::sync::Arc;
use std::time::Duration;

use etcd_client::{Client as EtcdClient, ConnectOptions};
use risingwave_common::error::ErrorCode::InternalError;
use risingwave_common::error::{Result, RwError};
use risingwave_pb::ddl_service::ddl_service_server::DdlServiceServer;
use risingwave_pb::hummock::hummock_manager_service_server::HummockManagerServiceServer;
use risingwave_pb::meta::cluster_service_server::ClusterServiceServer;
use risingwave_pb::meta::heartbeat_service_server::HeartbeatServiceServer;
use risingwave_pb::meta::notification_service_server::NotificationServiceServer;
use risingwave_pb::meta::stream_manager_service_server::StreamManagerServiceServer;
<<<<<<< HEAD
use risingwave_pb::user::user_service_server::UserServiceServer;
use tokio::net::TcpListener;
=======
>>>>>>> 50b882c5
use tokio::sync::oneshot::Sender;
use tokio::task::JoinHandle;

use super::intercept::MetricsMiddlewareLayer;
use super::service::notification_service::NotificationServiceImpl;
use super::DdlServiceImpl;
use crate::barrier::GlobalBarrierManager;
use crate::cluster::ClusterManager;
use crate::dashboard::DashboardService;
use crate::hummock;
use crate::hummock::CompactionScheduler;
use crate::manager::{CatalogManager, MetaOpts, MetaSrvEnv, UserManager};
use crate::rpc::metrics::MetaMetrics;
use crate::rpc::service::cluster_service::ClusterServiceImpl;
use crate::rpc::service::heartbeat_service::HeartbeatServiceImpl;
use crate::rpc::service::hummock_service::HummockServiceImpl;
use crate::rpc::service::stream_service::StreamServiceImpl;
use crate::rpc::service::user_service::UserServiceImpl;
use crate::storage::{EtcdMetaStore, MemStore, MetaStore};
use crate::stream::{FragmentManager, GlobalStreamManager, SourceManager};

#[derive(Debug)]
pub enum MetaStoreBackend {
    Etcd { endpoints: Vec<String> },
    Mem,
}

pub async fn rpc_serve(
    addr: SocketAddr,
    prometheus_addr: Option<SocketAddr>,
    dashboard_addr: Option<SocketAddr>,
    meta_store_backend: MetaStoreBackend,
    max_heartbeat_interval: Duration,
    ui_path: Option<String>,
    opts: MetaOpts,
) -> Result<(JoinHandle<()>, Sender<()>)> {
    Ok(match meta_store_backend {
        MetaStoreBackend::Etcd { endpoints } => {
            let client = EtcdClient::connect(
                endpoints,
                Some(
                    ConnectOptions::default()
                        .with_keep_alive(Duration::from_secs(3), Duration::from_secs(5)),
                ),
            )
            .await
            .map_err(|e| RwError::from(InternalError(format!("failed to connect etcd {}", e))))?;
            let meta_store = Arc::new(EtcdMetaStore::new(client));
            rpc_serve_with_store(
                addr,
                prometheus_addr,
                dashboard_addr,
                meta_store,
                max_heartbeat_interval,
                ui_path,
                opts,
            )
            .await
        }
        MetaStoreBackend::Mem => {
            let meta_store = Arc::new(MemStore::default());
            rpc_serve_with_store(
                addr,
                prometheus_addr,
                dashboard_addr,
                meta_store,
                max_heartbeat_interval,
                ui_path,
                opts,
            )
            .await
        }
    })
}

pub async fn rpc_serve_with_store<S: MetaStore>(
    addr: SocketAddr,
    prometheus_addr: Option<SocketAddr>,
    dashboard_addr: Option<SocketAddr>,
    meta_store: Arc<S>,
    max_heartbeat_interval: Duration,
    ui_path: Option<String>,
    opts: MetaOpts,
) -> (JoinHandle<()>, Sender<()>) {
    let env = MetaSrvEnv::<S>::new(opts, meta_store.clone()).await;

    let fragment_manager = Arc::new(FragmentManager::new(env.clone()).await.unwrap());
    let meta_metrics = Arc::new(MetaMetrics::new());
    let compactor_manager = Arc::new(hummock::CompactorManager::new());

    let cluster_manager = Arc::new(
        ClusterManager::new(env.clone(), max_heartbeat_interval)
            .await
            .unwrap(),
    );
    let hummock_manager = Arc::new(
        hummock::HummockManager::new(env.clone(), cluster_manager.clone(), meta_metrics.clone())
            .await
            .unwrap(),
    );

    if let Some(dashboard_addr) = dashboard_addr {
        let dashboard_service = DashboardService {
            dashboard_addr,
            cluster_manager: cluster_manager.clone(),
            fragment_manager: fragment_manager.clone(),
            meta_store: env.meta_store_ref(),
        };
        // TODO: join dashboard service back to local thread.
        tokio::spawn(dashboard_service.serve(ui_path));
    }

    let catalog_manager = Arc::new(CatalogManager::new(env.clone()).await.unwrap());
    let user_manager = UserManager::new(env.clone()).await.unwrap();

    let barrier_manager = Arc::new(GlobalBarrierManager::new(
        env.clone(),
        cluster_manager.clone(),
        catalog_manager.clone(),
        fragment_manager.clone(),
        hummock_manager.clone(),
        meta_metrics.clone(),
    ));

    let source_manager = Arc::new(
        SourceManager::new(
            env.clone(),
            cluster_manager.clone(),
            barrier_manager.clone(),
            catalog_manager.clone(),
        )
        .await
        .unwrap(),
    );

    {
        let source_manager = source_manager.clone();
        tokio::spawn(async move {
            source_manager.run().await.unwrap();
        });
    }

    let stream_manager = Arc::new(
        GlobalStreamManager::new(
            env.clone(),
            fragment_manager.clone(),
            barrier_manager.clone(),
            cluster_manager.clone(),
            source_manager.clone(),
        )
        .await
        .unwrap(),
    );

    let compaction_scheduler = Arc::new(CompactionScheduler::new(
        hummock_manager.clone(),
        compactor_manager.clone(),
    ));
    let vacuum_trigger = Arc::new(hummock::VacuumTrigger::new(
        hummock_manager.clone(),
        compactor_manager.clone(),
    ));

    let heartbeat_srv = HeartbeatServiceImpl::new(cluster_manager.clone());
    let ddl_srv = DdlServiceImpl::<S>::new(
        env.clone(),
        catalog_manager.clone(),
        stream_manager.clone(),
        source_manager,
        cluster_manager.clone(),
        fragment_manager.clone(),
    );
    let user_srv = UserServiceImpl::<S>::new(catalog_manager.clone(), user_manager);
    let cluster_srv = ClusterServiceImpl::<S>::new(cluster_manager.clone());
    let stream_srv = StreamServiceImpl::<S>::new(stream_manager);
    let hummock_srv = HummockServiceImpl::new(
        hummock_manager.clone(),
        compactor_manager.clone(),
        vacuum_trigger.clone(),
    );
    let notification_manager = env.notification_manager_ref();
    let notification_srv =
        NotificationServiceImpl::new(env, catalog_manager, cluster_manager.clone());

    if let Some(prometheus_addr) = prometheus_addr {
        meta_metrics.boot_metrics_service(prometheus_addr);
    }

    let mut sub_tasks = vec![];
    sub_tasks.extend(
        hummock::start_hummock_workers(
            hummock_manager,
            compactor_manager,
            vacuum_trigger,
            notification_manager,
            compaction_scheduler,
        )
        .await,
    );
    #[cfg(not(test))]
    {
        sub_tasks.push(
            ClusterManager::start_heartbeat_checker(cluster_manager, Duration::from_secs(1)).await,
        );
        sub_tasks.push(GlobalBarrierManager::start(barrier_manager).await);
    }

    let (shutdown_send, mut shutdown_recv) = tokio::sync::oneshot::channel();
    let join_handle = tokio::spawn(async move {
        tonic::transport::Server::builder()
            .layer(MetricsMiddlewareLayer::new(meta_metrics.clone()))
            .add_service(HeartbeatServiceServer::new(heartbeat_srv))
            .add_service(ClusterServiceServer::new(cluster_srv))
            .add_service(StreamManagerServiceServer::new(stream_srv))
            .add_service(HummockManagerServiceServer::new(hummock_srv))
            .add_service(NotificationServiceServer::new(notification_srv))
            .add_service(DdlServiceServer::new(ddl_srv))
<<<<<<< HEAD
            .add_service(UserServiceServer::new(user_srv))
            .serve_with_incoming_shutdown(
                tokio_stream::wrappers::TcpListenerStream::new(listener),
                async move {
                    tokio::select! {
                        _ = tokio::signal::ctrl_c() => {},
                        _ = &mut shutdown_recv => {
                            for (join_handle, shutdown_sender) in sub_tasks {
                                if let Err(err) = shutdown_sender.send(()) {
                                    tracing::warn!("Failed to send shutdown: {:?}", err);
                                    continue;
                                }
                                if let Err(err) = join_handle.await {
                                    tracing::warn!("Failed to join shutdown: {:?}", err);
                                }
=======
            .serve_with_shutdown(addr, async move {
                tokio::select! {
                    _ = tokio::signal::ctrl_c() => {},
                    _ = &mut shutdown_recv => {
                        for (join_handle, shutdown_sender) in sub_tasks {
                            if let Err(err) = shutdown_sender.send(()) {
                                tracing::warn!("Failed to send shutdown: {:?}", err);
                                continue;
>>>>>>> 50b882c5
                            }
                            if let Err(err) = join_handle.await {
                                tracing::warn!("Failed to join shutdown: {:?}", err);
                            }
                        }
                    },
                }
            })
            .await
            .unwrap();
    });

    (join_handle, shutdown_send)
}<|MERGE_RESOLUTION|>--- conflicted
+++ resolved
@@ -25,11 +25,7 @@
 use risingwave_pb::meta::heartbeat_service_server::HeartbeatServiceServer;
 use risingwave_pb::meta::notification_service_server::NotificationServiceServer;
 use risingwave_pb::meta::stream_manager_service_server::StreamManagerServiceServer;
-<<<<<<< HEAD
 use risingwave_pb::user::user_service_server::UserServiceServer;
-use tokio::net::TcpListener;
-=======
->>>>>>> 50b882c5
 use tokio::sync::oneshot::Sender;
 use tokio::task::JoinHandle;
 
@@ -247,23 +243,7 @@
             .add_service(HummockManagerServiceServer::new(hummock_srv))
             .add_service(NotificationServiceServer::new(notification_srv))
             .add_service(DdlServiceServer::new(ddl_srv))
-<<<<<<< HEAD
             .add_service(UserServiceServer::new(user_srv))
-            .serve_with_incoming_shutdown(
-                tokio_stream::wrappers::TcpListenerStream::new(listener),
-                async move {
-                    tokio::select! {
-                        _ = tokio::signal::ctrl_c() => {},
-                        _ = &mut shutdown_recv => {
-                            for (join_handle, shutdown_sender) in sub_tasks {
-                                if let Err(err) = shutdown_sender.send(()) {
-                                    tracing::warn!("Failed to send shutdown: {:?}", err);
-                                    continue;
-                                }
-                                if let Err(err) = join_handle.await {
-                                    tracing::warn!("Failed to join shutdown: {:?}", err);
-                                }
-=======
             .serve_with_shutdown(addr, async move {
                 tokio::select! {
                     _ = tokio::signal::ctrl_c() => {},
@@ -272,7 +252,6 @@
                             if let Err(err) = shutdown_sender.send(()) {
                                 tracing::warn!("Failed to send shutdown: {:?}", err);
                                 continue;
->>>>>>> 50b882c5
                             }
                             if let Err(err) = join_handle.await {
                                 tracing::warn!("Failed to join shutdown: {:?}", err);
